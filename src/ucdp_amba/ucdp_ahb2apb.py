--- conflicted
+++ resolved
@@ -30,13 +30,9 @@
 from typing import ClassVar
 
 import ucdp as u
-<<<<<<< HEAD
 from humannum import bytes_
+from ucdp_glbl import AddrDecoder, AddrRef, AddrSlave
 from icdutil import num
-from ucdp_glbl import AddrDecoder, AddrSlave
-=======
-from ucdp_glbl import AddrDecoder, AddrRef, AddrSlave
->>>>>>> a051e302
 from ucdp_glbl.types import LevelIrqType
 
 from . import types as t
@@ -148,14 +144,9 @@
         proto = proto or self.proto
         slave = Slave(name=name, addrdecoder=self, proto=proto, ref=ref)
         self.slaves.add(slave)
-<<<<<<< HEAD
         size = bytes_(size or self.default_size)
-        if subbaseaddr is not None and (size is not None or self.default_size):
-            slave.add_addrrange(subbaseaddr, size)
-=======
         if baseaddr is not None and (size is not None or self.default_size):
             slave.add_addrrange(baseaddr, size)
->>>>>>> a051e302
 
         portname = f"apb_slv_{name}_o"
         title = f"APB Slave {name!r}"
