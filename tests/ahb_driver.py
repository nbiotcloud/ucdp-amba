--- conflicted
+++ resolved
@@ -99,11 +99,7 @@
     if (addr & ((1 << size) - 1)) != 0:
         assert False, f"Address {addr:x} is not aligned to size argument {size!r}!"
     if (burst_type in (BurstType.INCR16, BurstType.INCR8, BurstType.INCR4)) and (offs != 0):
-<<<<<<< HEAD
-        raise ValueError(f"Address {addr:x} is not aligned to BurstType {burst_type!r} at size {size!r}!")
-=======
-        assert False, f"Address {addr:x} is not aligned to BurstType {burst_type!r}!"
->>>>>>> a66c84c8
+        assert False, f"Address {addr:x} is not aligned to BurstType {burst_type!r} at size {size!r}!"
 
 
 class SlaveFsmState(IntEnum):
@@ -331,12 +327,7 @@
         assert not unaligned, f"Address is unaligned for write with HSIZE of {size} at HADDR {addr}."
 
         masked_addr = self.addrmask & addr.integer
-<<<<<<< HEAD
-
         rdata = int.from_bytes(self.mem[masked_addr : masked_addr + byte_cnt], "little") << datashift_bit
-=======
-        rdata = int.from_bytes(self.mem[masked_addr : masked_addr + byte_cnt]) << datashift_bit
->>>>>>> a66c84c8
 
         self.logger.info(
             f"=READ TRANSFER= data: {hex(rdata)} address: {hex(addr.integer)} address (masked): {hex(masked_addr)} byte count: {byte_cnt}"
